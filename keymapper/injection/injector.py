--- conflicted
+++ resolved
@@ -101,12 +101,8 @@
         self._event_producer = None
         self._state = UNKNOWN
         self._msg_pipe = multiprocessing.Pipe()
-<<<<<<< HEAD
-
-=======
         self.mapping = mapping
         self.context = None  # only needed inside the injection process
->>>>>>> 1f8118ae
         super().__init__()
 
     """Functions to interact with the running process"""
