--- conflicted
+++ resolved
@@ -263,11 +263,7 @@
         character = str(character)
         code = system_mapping.get_or_allocate(character)  # TODO test
         if code is None:
-<<<<<<< HEAD
             raise KeyError(f'Could not map unknown key "{character}"')
-=======
-            raise KeyError(f'Unknown key "{character}"')
->>>>>>> cd828c45
 
         self.capabilities[EV_KEY].add(code)
 
