--- conflicted
+++ resolved
@@ -70,8 +70,8 @@
     """Stores information about all available keycodes."""
     def __init__(self):
         """Construct the system_mapping."""
-<<<<<<< HEAD
         self._mapping = {}  # str to int
+        self.xmodmap = {}
         self._allocated_unknowns = {}  # int to str  # TODO test
 
         # this may contain more entries than _mapping, since _mapping
@@ -79,10 +79,6 @@
         # have one character mapped to multiple keys.
         self._occupied_keycodes = set()  # TODO test
 
-=======
-        self._mapping = {}
-        self.xmodmap = {}
->>>>>>> cd828c45
         self.populate()
 
     def list_names(self):
@@ -99,11 +95,14 @@
                 ['xmodmap', '-pke'],
                 stderr=subprocess.STDOUT
             ).decode()
-<<<<<<< HEAD
 
             xmodmap_dict = xmodmap_to_dict(xmodmap)
             for keycode in xmodmap_dict.values():
                 self._occupied_keycodes.add(keycode)
+
+        except (subprocess.CalledProcessError, FileNotFoundError):
+            # might be within a tty
+            pass
 
             if USER != 'root':
                 # write this stuff into the key-mapper config directory,
@@ -118,28 +117,6 @@
                     logger.debug('Writing "%s"', path)
                     file.write(xmodmap)
 
-=======
-            xmodmap = xmodmap.lower()
-            self.xmodmap = re.findall(r'(\d+) = (.+)\n', xmodmap + '\n')
-
-            for keycode, names in self.xmodmap:
-                # there might be multiple, like:
-                # keycode  64 = Alt_L Meta_L Alt_L Meta_L
-                # keycode 204 = NoSymbol Alt_L NoSymbol Alt_L
-                # Alt_L should map to code 64. Writing code 204 only works
-                # if a modifier is applied at the same time. So take the first
-                # one.
-                name = names.split()[0]
-                xmodmap_dict[name] = int(keycode) - XKB_KEYCODE_OFFSET
-
-            for keycode, names in self.xmodmap:
-                # but since KP may be mapped like KP_Home KP_7 KP_Home KP_7,
-                # make another pass and add all of them if they don't already
-                # exist. don't overwrite any keycodes.
-                for name in names.split():
-                    if xmodmap_dict.get(name) is None:
-                        xmodmap_dict[name] = int(keycode) - XKB_KEYCODE_OFFSET
->>>>>>> cd828c45
         except (subprocess.CalledProcessError, FileNotFoundError):
             # might be within a tty
             pass
@@ -150,6 +127,8 @@
             if name.startswith('KEY') or name.startswith('BTN'):
                 self._set(name, ecode)
 
+        # TODO do this in row.py and not clutter the system_mapping?
+        #  isn't the disable code completely pointless?
         self._set(DISABLE_NAME, DISABLE_CODE)
 
     def update(self, mapping):
@@ -224,7 +203,6 @@
         for key in keys:
             del self._mapping[key]
 
-<<<<<<< HEAD
     def get_unknown_mappings(self):
         """Return a mapping of unknown characters to codes.
 
@@ -234,7 +212,7 @@
         """
         # TODO test
         return self._allocated_unknowns
-=======
+
     def get_name(self, code):
         """Get the first matching name for the code."""
         for entry in self.xmodmap:
@@ -242,7 +220,6 @@
                 return entry[1].split()[0]
 
         return None
->>>>>>> cd828c45
 
 
 # one mapping object for the GUI application
