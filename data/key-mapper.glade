<?xml version="1.0" encoding="UTF-8"?>
<!-- Generated with glade 3.38.2 -->
<interface>
  <requires lib="gtk+" version="3.22"/>
  <object class="GtkImage" id="about-icon">
    <property name="visible">True</property>
    <property name="can-focus">False</property>
    <property name="icon-name">help-about</property>
  </object>
  <object class="GtkImage" id="check-icon">
    <property name="visible">True</property>
    <property name="can-focus">False</property>
    <property name="icon-name">dialog-ok</property>
  </object>
  <object class="GtkImage" id="copy-icon">
    <property name="visible">True</property>
    <property name="can-focus">False</property>
    <property name="icon-name">edit-copy</property>
  </object>
  <object class="GtkImage" id="delete-icon">
    <property name="visible">True</property>
    <property name="can-focus">False</property>
    <property name="icon-name">edit-delete</property>
  </object>
  <object class="GtkImage" id="gtk-delete-icon1">
    <property name="visible">True</property>
    <property name="can-focus">False</property>
    <property name="icon-name">gtk-delete</property>
  </object>
  <object class="GtkImage" id="gtk-redo-icon">
    <property name="visible">True</property>
    <property name="can-focus">False</property>
    <property name="stock">gtk-redo</property>
  </object>
  <object class="GtkAdjustment" id="mouse_speed_adjustment">
    <property name="lower">2</property>
    <property name="upper">9</property>
    <property name="step-increment">1</property>
    <property name="page-increment">6</property>
  </object>
  <object class="GtkImage" id="new-icon">
    <property name="visible">True</property>
    <property name="can-focus">False</property>
    <property name="icon-name">document-new</property>
  </object>
  <object class="GtkImage" id="save-icon">
    <property name="visible">True</property>
    <property name="can-focus">False</property>
    <property name="icon-name">document-save</property>
  </object>
  <object class="GtkWindow" id="window">
    <property name="width-request">750</property>
    <property name="can-focus">False</property>
    <property name="title" translatable="yes">Key Mapper</property>
    <property name="icon">key-mapper.svg</property>
    <signal name="delete-event" handler="on_close" swapped="no"/>
    <signal name="key-press-event" handler="key_press" swapped="no"/>
    <signal name="key-release-event" handler="key_release" swapped="no"/>
    <child>
      <object class="GtkBox" id="vertical-wrapper">
        <property name="visible">True</property>
        <property name="can-focus">False</property>
        <property name="orientation">vertical</property>
        <child>
          <object class="GtkBox">
            <property name="visible">True</property>
            <property name="can-focus">False</property>
            <property name="orientation">vertical</property>
            <child>
              <object class="GtkMenuBar">
                <property name="height-request">18</property>
                <property name="visible">True</property>
                <property name="can-focus">False</property>
                <property name="opacity">0</property>
              </object>
              <packing>
                <property name="expand">False</property>
                <property name="fill">True</property>
                <property name="position">0</property>
              </packing>
            </child>
            <child>
              <object class="GtkBox" id="devices">
                <property name="visible">True</property>
                <property name="can-focus">False</property>
                <property name="margin-start">18</property>
                <property name="margin-end">18</property>
                <property name="margin-bottom">18</property>
                <property name="border-width">0</property>
                <property name="spacing">6</property>
                <child>
                  <object class="GtkLabel">
                    <property name="width-request">50</property>
                    <property name="visible">True</property>
                    <property name="can-focus">False</property>
                    <property name="label" translatable="yes">Device</property>
                    <property name="width-chars">13</property>
                    <property name="xalign">0</property>
                  </object>
                  <packing>
                    <property name="expand">False</property>
                    <property name="fill">True</property>
                    <property name="position">0</property>
                  </packing>
                </child>
                <child>
                  <object class="GtkComboBox" id="device_selection">
                    <property name="visible">True</property>
                    <property name="can-focus">False</property>
                    <signal name="changed" handler="on_select_device" swapped="no"/>
                  </object>
                  <packing>
                    <property name="expand">True</property>
                    <property name="fill">True</property>
                    <property name="position">1</property>
                  </packing>
                </child>
                <child>
                  <object class="GtkButton" id="apply_system_layout">
                    <property name="label" translatable="yes">Restore Defaults</property>
                    <property name="visible">True</property>
                    <property name="can-focus">True</property>
                    <property name="receives-default">True</property>
                    <property name="tooltip-text" translatable="yes">Shortcut: shift + del
To give your keys back their original mapping.</property>
                    <property name="halign">end</property>
                    <property name="image">gtk-redo-icon</property>
                    <property name="always-show-image">True</property>
                    <signal name="clicked" handler="on_apply_system_layout_clicked" swapped="no"/>
                    <accelerator key="Delete" signal="activate" modifiers="GDK_SHIFT_MASK"/>
                  </object>
                  <packing>
                    <property name="expand">False</property>
                    <property name="fill">False</property>
                    <property name="position">2</property>
                  </packing>
                </child>
                <child>
                  <object class="GtkButton" id="about">
                    <property name="visible">True</property>
                    <property name="can-focus">True</property>
                    <property name="receives-default">True</property>
                    <property name="halign">end</property>
                    <property name="image">about-icon</property>
                    <property name="always-show-image">True</property>
                    <signal name="clicked" handler="on_about_clicked" swapped="no"/>
                    <accelerator key="Delete" signal="activate" modifiers="GDK_SHIFT_MASK"/>
                  </object>
                  <packing>
                    <property name="expand">False</property>
                    <property name="fill">False</property>
                    <property name="position">3</property>
                  </packing>
                </child>
              </object>
              <packing>
                <property name="expand">False</property>
                <property name="fill">True</property>
                <property name="position">1</property>
              </packing>
            </child>
            <child>
              <object class="GtkSeparator">
                <property name="visible">True</property>
                <property name="can-focus">False</property>
                <style>
                  <class name="top_separator"/>
                </style>
              </object>
              <packing>
                <property name="expand">False</property>
                <property name="fill">True</property>
                <property name="position">2</property>
              </packing>
            </child>
            <style>
              <class name="primary-toolbar"/>
            </style>
          </object>
          <packing>
            <property name="expand">False</property>
            <property name="fill">True</property>
            <property name="position">0</property>
          </packing>
        </child>
        <child>
          <object class="GtkBox" id="horizontal-wrapper">
            <property name="visible">True</property>
            <property name="can-focus">False</property>
            <child>
              <object class="GtkBox">
                <property name="visible">True</property>
                <property name="can-focus">False</property>
                <property name="orientation">vertical</property>
                <child>
                  <object class="GtkBox" id="preset_settings">
                    <property name="visible">True</property>
                    <property name="can-focus">False</property>
                    <property name="border-width">18</property>
                    <property name="orientation">vertical</property>
                    <property name="spacing">6</property>
                    <child>
                      <object class="GtkBox" id="button_container">
                        <property name="visible">True</property>
                        <property name="can-focus">False</property>
                        <property name="margin-bottom">12</property>
                        <property name="spacing">6</property>
                        <property name="homogeneous">True</property>
                        <child>
                          <object class="GtkButton" id="apply_preset">
                            <property name="label">Apply</property>
                            <property name="width-request">80</property>
                            <property name="visible">True</property>
                            <property name="can-focus">True</property>
                            <property name="receives-default">True</property>
                            <property name="tooltip-text" translatable="yes">Don't hold down any keys while the injection starts.</property>
                            <property name="image">check-icon</property>
                            <property name="relief">none</property>
                            <property name="always-show-image">True</property>
                            <signal name="clicked" handler="on_apply_preset_clicked" swapped="no"/>
                          </object>
                          <packing>
                            <property name="expand">True</property>
                            <property name="fill">True</property>
                            <property name="position">0</property>
                          </packing>
                        </child>
                        <child>
                          <object class="GtkButton" id="copy_preset">
                            <property name="label">Copy</property>
                            <property name="width-request">80</property>
                            <property name="visible">True</property>
                            <property name="can-focus">True</property>
                            <property name="receives-default">True</property>
                            <property name="image">copy-icon</property>
                            <property name="relief">none</property>
                            <property name="always-show-image">True</property>
                            <signal name="clicked" handler="on_copy_preset_clicked" swapped="no"/>
                          </object>
                          <packing>
                            <property name="expand">True</property>
                            <property name="fill">True</property>
                            <property name="position">1</property>
                          </packing>
                        </child>
                        <child>
                          <object class="GtkButton" id="create_preset">
                            <property name="label">New</property>
                            <property name="width-request">80</property>
                            <property name="visible">True</property>
                            <property name="can-focus">True</property>
                            <property name="receives-default">True</property>
                            <property name="image">new-icon</property>
                            <property name="relief">none</property>
                            <property name="always-show-image">True</property>
                            <signal name="clicked" handler="on_create_preset_clicked" swapped="no"/>
                            <accelerator key="n" signal="activate" modifiers="GDK_CONTROL_MASK"/>
                          </object>
                          <packing>
                            <property name="expand">True</property>
                            <property name="fill">True</property>
                            <property name="position">2</property>
                          </packing>
                        </child>
                        <child>
                          <object class="GtkButton" id="delete_preset">
                            <property name="label">Delete</property>
                            <property name="width-request">80</property>
                            <property name="visible">True</property>
                            <property name="can-focus">True</property>
                            <property name="receives-default">True</property>
                            <property name="image">delete-icon</property>
                            <property name="relief">none</property>
                            <property name="always-show-image">True</property>
                            <signal name="clicked" handler="on_delete_preset_clicked" swapped="no"/>
                          </object>
                          <packing>
                            <property name="expand">True</property>
                            <property name="fill">True</property>
                            <property name="position">4</property>
                          </packing>
                        </child>
                      </object>
                      <packing>
                        <property name="expand">True</property>
                        <property name="fill">True</property>
                        <property name="position">0</property>
                      </packing>
                    </child>
                    <child>
                      <object class="GtkBox" id="preset_dropdown_container">
                        <property name="visible">True</property>
                        <property name="can-focus">False</property>
                        <property name="spacing">6</property>
                        <child>
                          <object class="GtkLabel">
                            <property name="width-request">50</property>
                            <property name="visible">True</property>
                            <property name="can-focus">False</property>
                            <property name="label" translatable="yes">Preset</property>
                            <property name="width-chars">13</property>
                            <property name="xalign">0</property>
                          </object>
                          <packing>
                            <property name="expand">False</property>
                            <property name="fill">True</property>
                            <property name="position">0</property>
                          </packing>
                        </child>
                        <child>
                          <object class="GtkComboBoxText" id="preset_selection">
                            <property name="width-request">200</property>
                            <property name="visible">True</property>
                            <property name="can-focus">False</property>
                            <signal name="changed" handler="on_select_preset" swapped="no"/>
                          </object>
                          <packing>
                            <property name="expand">True</property>
                            <property name="fill">True</property>
                            <property name="position">1</property>
                          </packing>
                        </child>
                      </object>
                      <packing>
                        <property name="expand">False</property>
                        <property name="fill">True</property>
                        <property name="position">1</property>
                      </packing>
                    </child>
                    <child>
                      <object class="GtkBox" id="rename_container">
                        <property name="visible">True</property>
                        <property name="can-focus">False</property>
                        <property name="spacing">6</property>
                        <child>
                          <object class="GtkLabel">
                            <property name="visible">True</property>
                            <property name="can-focus">False</property>
                            <property name="label" translatable="yes">Rename</property>
                            <property name="width-chars">13</property>
                            <property name="xalign">0</property>
                          </object>
                          <packing>
                            <property name="expand">False</property>
                            <property name="fill">True</property>
                            <property name="position">0</property>
                          </packing>
                        </child>
                        <child>
                          <object class="GtkBox">
                            <property name="visible">True</property>
                            <property name="can-focus">False</property>
                            <child>
                              <object class="GtkEntry" id="preset_name_input">
                                <property name="visible">True</property>
                                <property name="can-focus">True</property>
                                <signal name="activate" handler="on_rename_button_clicked" swapped="no"/>
                              </object>
                              <packing>
                                <property name="expand">True</property>
                                <property name="fill">True</property>
                                <property name="position">0</property>
                              </packing>
                            </child>
                            <child>
                              <object class="GtkButton" id="rename-button">
                                <property name="visible">True</property>
                                <property name="can-focus">True</property>
                                <property name="receives-default">True</property>
                                <property name="tooltip-text" translatable="yes">Save the entered name</property>
                                <property name="margin-start">6</property>
                                <property name="image">save-icon</property>
                                <property name="relief">none</property>
                                <signal name="clicked" handler="on_rename_button_clicked" swapped="no"/>
                              </object>
                              <packing>
                                <property name="expand">False</property>
                                <property name="fill">True</property>
                                <property name="position">1</property>
                              </packing>
                            </child>
                          </object>
                          <packing>
                            <property name="expand">True</property>
                            <property name="fill">True</property>
                            <property name="position">1</property>
                          </packing>
                        </child>
                      </object>
                      <packing>
                        <property name="expand">False</property>
                        <property name="fill">True</property>
                        <property name="position">2</property>
                      </packing>
                    </child>
                    <child>
                      <object class="GtkBox">
                        <property name="visible">True</property>
                        <property name="can-focus">False</property>
                        <child>
                          <object class="GtkLabel">
                            <property name="visible">True</property>
                            <property name="can-focus">False</property>
                            <property name="tooltip-text" translatable="yes">To automatically apply the preset after your login if the device is alread connected.</property>
                            <property name="label" translatable="yes">Autoload</property>
                            <property name="xalign">0</property>
                          </object>
                          <packing>
                            <property name="expand">True</property>
                            <property name="fill">True</property>
                            <property name="position">0</property>
                          </packing>
                        </child>
                        <child>
                          <object class="GtkSwitch" id="preset_autoload_switch">
                            <property name="visible">True</property>
                            <property name="can-focus">True</property>
                            <signal name="state-set" handler="on_autoload_switch" swapped="no"/>
                          </object>
                          <packing>
                            <property name="expand">False</property>
                            <property name="fill">True</property>
                            <property name="position">1</property>
                          </packing>
                        </child>
                      </object>
                      <packing>
                        <property name="expand">False</property>
                        <property name="fill">True</property>
                        <property name="position">3</property>
                      </packing>
                    </child>
                  </object>
                  <packing>
                    <property name="expand">False</property>
                    <property name="fill">True</property>
                    <property name="position">0</property>
                  </packing>
                </child>
                <child>
                  <object class="GtkSeparator" id="gamepad_separator">
                    <property name="visible">True</property>
                    <property name="can-focus">False</property>
                  </object>
                  <packing>
                    <property name="expand">False</property>
                    <property name="fill">True</property>
                    <property name="position">1</property>
                  </packing>
                </child>
                <child>
                  <object class="GtkBox" id="gamepad_config">
                    <property name="visible">True</property>
                    <property name="can-focus">False</property>
                    <property name="border-width">18</property>
                    <property name="orientation">vertical</property>
                    <property name="spacing">6</property>
                    <child>
                      <object class="GtkBox">
                        <property name="visible">True</property>
                        <property name="can-focus">False</property>
                        <property name="spacing">6</property>
                        <child>
                          <object class="GtkLabel">
                            <property name="visible">True</property>
                            <property name="can-focus">False</property>
                            <property name="label" translatable="yes">Left joystick</property>
                            <property name="xalign">0</property>
                          </object>
                          <packing>
                            <property name="expand">True</property>
                            <property name="fill">True</property>
                            <property name="position">0</property>
                          </packing>
                        </child>
                        <child>
                          <object class="GtkComboBoxText" id="left_joystick_purpose">
                            <property name="width-request">100</property>
                            <property name="visible">True</property>
                            <property name="can-focus">False</property>
                            <items>
                              <item id="mouse" translatable="yes">Mouse</item>
                              <item id="wheel" translatable="yes">Wheel</item>
                              <item id="buttons" translatable="yes">Buttons</item>
                              <item id="none" translatable="yes">Joystick</item>
                            </items>
                            <signal name="changed" handler="on_left_joystick_changed" swapped="no"/>
                          </object>
                          <packing>
                            <property name="expand">False</property>
                            <property name="fill">True</property>
                            <property name="position">1</property>
                          </packing>
                        </child>
                      </object>
                      <packing>
                        <property name="expand">False</property>
                        <property name="fill">True</property>
                        <property name="position">0</property>
                      </packing>
                    </child>
                    <child>
                      <object class="GtkBox">
                        <property name="visible">True</property>
                        <property name="can-focus">False</property>
                        <property name="spacing">6</property>
                        <child>
                          <object class="GtkLabel">
                            <property name="visible">True</property>
                            <property name="can-focus">False</property>
                            <property name="label" translatable="yes">Right joystick</property>
                            <property name="xalign">0</property>
                          </object>
                          <packing>
                            <property name="expand">True</property>
                            <property name="fill">True</property>
                            <property name="position">0</property>
                          </packing>
                        </child>
                        <child>
                          <object class="GtkComboBoxText" id="right_joystick_purpose">
                            <property name="width-request">100</property>
                            <property name="visible">True</property>
                            <property name="can-focus">False</property>
                            <items>
                              <item id="mouse" translatable="yes">Mouse</item>
                              <item id="wheel" translatable="yes">Wheel</item>
                              <item id="buttons" translatable="yes">Buttons</item>
                              <item id="none" translatable="yes">Joystick</item>
                            </items>
                            <signal name="changed" handler="on_right_joystick_changed" swapped="no"/>
                          </object>
                          <packing>
                            <property name="expand">False</property>
                            <property name="fill">True</property>
                            <property name="position">1</property>
                          </packing>
                        </child>
                      </object>
                      <packing>
                        <property name="expand">False</property>
                        <property name="fill">True</property>
                        <property name="position">1</property>
                      </packing>
                    </child>
                    <child>
                      <object class="GtkBox">
                        <property name="visible">True</property>
                        <property name="can-focus">False</property>
                        <property name="spacing">6</property>
                        <child>
                          <object class="GtkLabel">
                            <property name="visible">True</property>
                            <property name="can-focus">False</property>
                            <property name="label" translatable="yes">Mouse speed</property>
                            <property name="width-chars">13</property>
                            <property name="xalign">0</property>
                          </object>
                          <packing>
                            <property name="expand">False</property>
                            <property name="fill">True</property>
                            <property name="position">0</property>
                          </packing>
                        </child>
                        <child>
                          <object class="GtkScale" id="joystick_mouse_speed">
                            <property name="width-request">0</property>
                            <property name="visible">True</property>
                            <property name="can-focus">True</property>
                            <property name="adjustment">mouse_speed_adjustment</property>
                            <property name="round-digits">1</property>
                            <property name="draw-value">False</property>
                            <signal name="drag-end" handler="save_preset" swapped="no"/>
                            <signal name="value-changed" handler="on_joystick_mouse_speed_changed" swapped="no"/>
                          </object>
                          <packing>
                            <property name="expand">True</property>
                            <property name="fill">True</property>
                            <property name="position">1</property>
                          </packing>
                        </child>
                      </object>
                      <packing>
                        <property name="expand">False</property>
                        <property name="fill">True</property>
                        <property name="position">2</property>
                      </packing>
                    </child>
                  </object>
                  <packing>
                    <property name="expand">False</property>
                    <property name="fill">True</property>
                    <property name="position">2</property>
                  </packing>
                </child>
                <child>
                  <object class="GtkBox">
                    <property name="visible">True</property>
                    <property name="can-focus">False</property>
                    <property name="orientation">vertical</property>
                    <child>
                      <object class="GtkSeparator">
                        <property name="visible">True</property>
                        <property name="can-focus">False</property>
                      </object>
                      <packing>
                        <property name="expand">False</property>
                        <property name="fill">True</property>
                        <property name="position">0</property>
                      </packing>
                    </child>
                    <child>
                      <object class="GtkBox">
                        <property name="visible">True</property>
                        <property name="can-focus">False</property>
                        <child>
                          <object class="GtkImage" id="warning_status_icon">
                            <property name="can-focus">False</property>
                            <property name="margin-left">6</property>
                            <property name="margin-start">6</property>
                            <property name="icon-name">dialog-warning</property>
                          </object>
                          <packing>
                            <property name="expand">False</property>
                            <property name="fill">True</property>
                            <property name="position">0</property>
                          </packing>
                        </child>
                        <child>
                          <object class="GtkImage" id="error_status_icon">
                            <property name="can-focus">False</property>
                            <property name="margin-start">6</property>
                            <property name="icon-name">dialog-error</property>
                          </object>
                          <packing>
                            <property name="expand">False</property>
                            <property name="fill">True</property>
                            <property name="position">1</property>
                          </packing>
                        </child>
                        <child>
                          <object class="GtkStatusbar" id="status_bar">
                            <property name="visible">True</property>
                            <property name="can-focus">False</property>
                            <property name="margin-start">7</property>
                            <property name="margin-end">7</property>
                            <property name="margin-top">6</property>
                            <property name="margin-bottom">6</property>
                            <property name="orientation">vertical</property>
                            <style>
                              <class name="status_bar"/>
                            </style>
                          </object>
                          <packing>
                            <property name="expand">True</property>
                            <property name="fill">True</property>
                            <property name="position">2</property>
                          </packing>
                        </child>
                      </object>
                      <packing>
                        <property name="expand">False</property>
                        <property name="fill">True</property>
                        <property name="position">1</property>
                      </packing>
                    </child>
                  </object>
                  <packing>
                    <property name="expand">False</property>
                    <property name="fill">True</property>
                    <property name="pack-type">end</property>
                    <property name="position">4</property>
                  </packing>
                </child>
              </object>
              <packing>
                <property name="expand">False</property>
                <property name="fill">True</property>
                <property name="position">0</property>
              </packing>
            </child>
            <child>
              <object class="GtkSeparator">
                <property name="visible">True</property>
                <property name="can-focus">False</property>
              </object>
              <packing>
                <property name="expand">False</property>
                <property name="fill">True</property>
                <property name="position">1</property>
              </packing>
            </child>
            <child>
              <object class="GtkBox">
                <property name="width-request">250</property>
                <property name="visible">True</property>
                <property name="can-focus">False</property>
                <property name="orientation">vertical</property>
                <child>
                  <object class="GtkBox">
                    <property name="visible">True</property>
                    <property name="can-focus">False</property>
                    <child>
                      <object class="GtkLabel">
                        <property name="width-request">140</property>
                        <property name="visible">True</property>
                        <property name="can-focus">False</property>
                        <property name="tooltip-text" translatable="yes">Click on a cell below and hit a key on your device. Click the "Restore Defaults" button beforehand.</property>
                        <property name="margin-top">5</property>
                        <property name="margin-bottom">5</property>
                        <property name="label" translatable="yes">Key</property>
                      </object>
                      <packing>
                        <property name="expand">False</property>
                        <property name="fill">True</property>
                        <property name="position">0</property>
                      </packing>
                    </child>
                    <child>
                      <object class="GtkLabel">
                        <property name="visible">True</property>
                        <property name="can-focus">False</property>
<<<<<<< HEAD
                        <property name="tooltip-text" translatable="yes">"disable" disables the key outside of combinations.
Useful for turning a key into a modifier without any side effects.

You can combine buttons by joining them with " + ":
- control_l + a
- alt_l + shift_l + i

Macro examples:
- k(a)
- r(3, k(a).w(500))
- h(k(a)).k(b)
- m(Control_L, k(a).k(x))

Macro help:
- r: repeats the execution of the second parameter
- w: waits in milliseconds
- k: writes a single keystroke
- m: holds a modifier while executing the second parameter
- h: executes the parameter as long as the key is pressed down

Between calls to k, key down and key up events, macros
will sleep for 10ms by default. This can be configured in
~/.config/key-mapper/config</property>
=======
>>>>>>> cd828c45
                        <property name="margin-top">5</property>
                        <property name="margin-bottom">5</property>
                        <property name="label" translatable="yes">Mapping</property>
                      </object>
                      <packing>
                        <property name="expand">True</property>
                        <property name="fill">True</property>
                        <property name="position">1</property>
                      </packing>
                    </child>
                    <child>
                      <object class="GtkLabel">
                        <property name="width-request">50</property>
                        <property name="visible">True</property>
                        <property name="can-focus">False</property>
                      </object>
                      <packing>
                        <property name="expand">False</property>
                        <property name="fill">True</property>
                        <property name="position">2</property>
                      </packing>
                    </child>
                    <style>
                      <class name="table-header"/>
                    </style>
                  </object>
                  <packing>
                    <property name="expand">False</property>
                    <property name="fill">True</property>
                    <property name="position">0</property>
                  </packing>
                </child>
                <child>
                  <object class="GtkSeparator">
                    <property name="visible">True</property>
                    <property name="can-focus">False</property>
                  </object>
                  <packing>
                    <property name="expand">False</property>
                    <property name="fill">True</property>
                    <property name="position">1</property>
                  </packing>
                </child>
                <child>
                  <object class="GtkScrolledWindow">
                    <property name="visible">True</property>
                    <property name="can-focus">True</property>
                    <child>
                      <object class="GtkViewport">
                        <property name="visible">True</property>
                        <property name="can-focus">False</property>
                        <child>
                          <object class="GtkListBox" id="key_list">
                            <property name="visible">True</property>
                            <property name="can-focus">False</property>
                            <property name="selection-mode">none</property>
                          </object>
                        </child>
                      </object>
                    </child>
                  </object>
                  <packing>
                    <property name="expand">True</property>
                    <property name="fill">True</property>
                    <property name="position">2</property>
                  </packing>
                </child>
              </object>
              <packing>
                <property name="expand">True</property>
                <property name="fill">True</property>
                <property name="position">2</property>
              </packing>
            </child>
          </object>
          <packing>
            <property name="expand">True</property>
            <property name="fill">True</property>
            <property name="position">2</property>
          </packing>
        </child>
      </object>
    </child>
  </object>
  <object class="GtkWindow" id="about-dialog">
    <property name="can-focus">False</property>
    <property name="modal">True</property>
    <property name="icon">key-mapper.svg</property>
    <property name="type-hint">dialog</property>
    <property name="urgency-hint">True</property>
    <property name="transient-for">window</property>
    <property name="attached-to">window</property>
    <signal name="key-press-event" handler="on_about_key_press" swapped="no"/>
    <child>
      <object class="GtkStack" id="stack1">
        <property name="visible">True</property>
        <property name="can-focus">False</property>
        <child>
          <object class="GtkBox">
            <property name="visible">True</property>
            <property name="can-focus">False</property>
            <property name="valign">center</property>
            <property name="margin-top">18</property>
            <property name="margin-bottom">18</property>
            <property name="orientation">vertical</property>
            <property name="spacing">18</property>
            <child>
              <object class="GtkImage">
                <property name="visible">True</property>
                <property name="can-focus">False</property>
                <property name="pixbuf">key-mapper-128.png</property>
              </object>
              <packing>
                <property name="expand">False</property>
                <property name="fill">True</property>
                <property name="position">0</property>
              </packing>
            </child>
            <child>
              <object class="GtkLabel" id="version-label">
                <property name="visible">True</property>
                <property name="can-focus">False</property>
                <property name="label" translatable="yes">Version unknown</property>
                <property name="justify">center</property>
              </object>
              <packing>
                <property name="expand">False</property>
                <property name="fill">True</property>
                <property name="position">1</property>
              </packing>
            </child>
            <child>
              <object class="GtkLabel" id="about-label1">
                <property name="visible">True</property>
                <property name="can-focus">True</property>
                <property name="margin-left">6</property>
                <property name="margin-right">6</property>
                <property name="margin-start">6</property>
                <property name="margin-end">6</property>
                <property name="label" translatable="yes">You can find more information and report bugs at
&lt;a href="https://github.com/sezanzeb/key-mapper"&gt;https://github.com/sezanzeb/key-mapper&lt;/a&gt;</property>
                <property name="use-markup">True</property>
                <property name="justify">center</property>
              </object>
              <packing>
                <property name="expand">False</property>
                <property name="fill">True</property>
                <property name="position">2</property>
              </packing>
            </child>
            <child>
              <object class="GtkLabel" id="about-label">
                <property name="visible">True</property>
                <property name="can-focus">True</property>
                <property name="opacity">0.5</property>
                <property name="margin-left">6</property>
                <property name="margin-right">6</property>
                <property name="margin-start">6</property>
                <property name="margin-end">6</property>
                <property name="label" translatable="yes">© 2021 Sezanzeb proxima@sezanzeb.de
This program comes with absolutely no warranty.
See the &lt;a href="https://www.gnu.org/licenses/gpl-3.0.html"&gt;GNU General Public License, version 3 or later&lt;/a&gt; for details.</property>
                <property name="use-markup">True</property>
                <property name="justify">center</property>
                <style>
                  <class name="copyright"/>
                </style>
              </object>
              <packing>
                <property name="expand">False</property>
                <property name="fill">True</property>
                <property name="position">3</property>
              </packing>
            </child>
          </object>
          <packing>
            <property name="name">About</property>
            <property name="title" translatable="yes">About</property>
          </packing>
        </child>
        <child>
          <object class="GtkScrolledWindow">
            <property name="width-request">500</property>
            <property name="height-request">300</property>
            <property name="visible">True</property>
            <property name="can-focus">True</property>
            <child>
              <object class="GtkViewport">
                <property name="visible">True</property>
                <property name="can-focus">False</property>
                <child>
                  <object class="GtkBox">
                    <property name="visible">True</property>
                    <property name="can-focus">False</property>
                    <property name="margin-left">5</property>
                    <property name="margin-right">5</property>
                    <property name="margin-start">5</property>
                    <property name="margin-end">5</property>
                    <property name="border-width">6</property>
                    <property name="orientation">vertical</property>
                    <property name="spacing">6</property>
                    <child>
                      <object class="GtkLabel">
                        <property name="visible">True</property>
                        <property name="can-focus">False</property>
                        <property name="label" translatable="yes">A "key + key + ... + key" syntax can be used to trigger key combinations. For example "control_l + a".

"disable" disables a key.</property>
                        <property name="wrap">True</property>
                        <property name="xalign">0</property>
                      </object>
                      <packing>
                        <property name="expand">False</property>
                        <property name="fill">True</property>
                        <property name="position">0</property>
                      </packing>
                    </child>
                    <child>
                      <object class="GtkLabel" id="secondary_error_label7">
                        <property name="visible">True</property>
                        <property name="can-focus">False</property>
                        <property name="halign">center</property>
                        <property name="margin-left">6</property>
                        <property name="margin-right">6</property>
                        <property name="margin-start">6</property>
                        <property name="margin-end">6</property>
                        <property name="ypad">6</property>
                        <property name="label" translatable="yes">Macros</property>
                        <property name="use-markup">True</property>
                        <property name="wrap">True</property>
                        <property name="xalign">0</property>
                        <property name="yalign">0.5</property>
                      </object>
                      <packing>
                        <property name="expand">False</property>
                        <property name="fill">True</property>
                        <property name="position">1</property>
                      </packing>
                    </child>
                    <child>
                      <object class="GtkLabel">
                        <property name="visible">True</property>
                        <property name="can-focus">False</property>
                        <property name="label" translatable="yes">Macros allow multiple characters to be written with a single key-press.</property>
                        <property name="wrap">True</property>
                        <property name="xalign">0</property>
                      </object>
                      <packing>
                        <property name="expand">False</property>
                        <property name="fill">True</property>
                        <property name="position">2</property>
                      </packing>
                    </child>
                    <child>
                      <!-- n-columns=2 n-rows=9 -->
                      <object class="GtkGrid">
                        <property name="visible">True</property>
                        <property name="can-focus">False</property>
                        <property name="column-spacing">18</property>
                        <child>
                          <object class="GtkLabel">
                            <property name="visible">True</property>
                            <property name="can-focus">False</property>
                            <property name="label" translatable="yes">r</property>
                            <property name="xalign">0</property>
                          </object>
                          <packing>
                            <property name="left-attach">0</property>
                            <property name="top-attach">0</property>
                          </packing>
                        </child>
                        <child>
                          <object class="GtkLabel">
                            <property name="visible">True</property>
                            <property name="can-focus">False</property>
                            <property name="label" translatable="yes">waits in milliseconds</property>
                            <property name="xalign">0</property>
                          </object>
                          <packing>
                            <property name="left-attach">1</property>
                            <property name="top-attach">1</property>
                          </packing>
                        </child>
                        <child>
                          <object class="GtkLabel">
                            <property name="visible">True</property>
                            <property name="can-focus">False</property>
                            <property name="label" translatable="yes">w</property>
                            <property name="xalign">0</property>
                          </object>
                          <packing>
                            <property name="left-attach">0</property>
                            <property name="top-attach">1</property>
                          </packing>
                        </child>
                        <child>
                          <object class="GtkLabel">
                            <property name="visible">True</property>
                            <property name="can-focus">False</property>
                            <property name="label" translatable="yes">k</property>
                            <property name="xalign">0</property>
                          </object>
                          <packing>
                            <property name="left-attach">0</property>
                            <property name="top-attach">2</property>
                          </packing>
                        </child>
                        <child>
                          <object class="GtkLabel">
                            <property name="visible">True</property>
                            <property name="can-focus">False</property>
                            <property name="label" translatable="yes">writes a single keystroke</property>
                            <property name="xalign">0</property>
                          </object>
                          <packing>
                            <property name="left-attach">1</property>
                            <property name="top-attach">2</property>
                          </packing>
                        </child>
                        <child>
                          <object class="GtkLabel">
                            <property name="visible">True</property>
                            <property name="can-focus">False</property>
                            <property name="label" translatable="yes">e</property>
                            <property name="xalign">0</property>
                          </object>
                          <packing>
                            <property name="left-attach">0</property>
                            <property name="top-attach">3</property>
                          </packing>
                        </child>
                        <child>
                          <object class="GtkLabel">
                            <property name="visible">True</property>
                            <property name="can-focus">False</property>
                            <property name="label" translatable="yes">holds a modifier while executing the second parameter</property>
                            <property name="xalign">0</property>
                          </object>
                          <packing>
                            <property name="left-attach">1</property>
                            <property name="top-attach">4</property>
                          </packing>
                        </child>
                        <child>
                          <object class="GtkLabel">
                            <property name="visible">True</property>
                            <property name="can-focus">False</property>
                            <property name="label" translatable="yes">writes an event</property>
                            <property name="xalign">0</property>
                          </object>
                          <packing>
                            <property name="left-attach">1</property>
                            <property name="top-attach">3</property>
                          </packing>
                        </child>
                        <child>
                          <object class="GtkLabel">
                            <property name="visible">True</property>
                            <property name="can-focus">False</property>
                            <property name="label" translatable="yes">m</property>
                            <property name="xalign">0</property>
                          </object>
                          <packing>
                            <property name="left-attach">0</property>
                            <property name="top-attach">4</property>
                          </packing>
                        </child>
                        <child>
                          <object class="GtkLabel">
                            <property name="visible">True</property>
                            <property name="can-focus">False</property>
                            <property name="label" translatable="yes">repeats the execution of the second parameter</property>
                            <property name="xalign">0</property>
                          </object>
                          <packing>
                            <property name="left-attach">1</property>
                            <property name="top-attach">0</property>
                          </packing>
                        </child>
                        <child>
                          <object class="GtkLabel">
                            <property name="visible">True</property>
                            <property name="can-focus">False</property>
                            <property name="label" translatable="yes">executes the parameter as long as the key is pressed down</property>
                            <property name="xalign">0</property>
                          </object>
                          <packing>
                            <property name="left-attach">1</property>
                            <property name="top-attach">5</property>
                          </packing>
                        </child>
                        <child>
                          <object class="GtkLabel">
                            <property name="visible">True</property>
                            <property name="can-focus">False</property>
                            <property name="label" translatable="yes">h</property>
                            <property name="xalign">0</property>
                          </object>
                          <packing>
                            <property name="left-attach">0</property>
                            <property name="top-attach">5</property>
                          </packing>
                        </child>
                        <child>
                          <object class="GtkLabel">
                            <property name="visible">True</property>
                            <property name="can-focus">False</property>
                            <property name="label" translatable="yes">.</property>
                            <property name="xalign">0</property>
                          </object>
                          <packing>
                            <property name="left-attach">0</property>
                            <property name="top-attach">6</property>
                          </packing>
                        </child>
                        <child>
                          <object class="GtkLabel">
                            <property name="visible">True</property>
                            <property name="can-focus">False</property>
                            <property name="label" translatable="yes">executes two actions behind each other</property>
                            <property name="xalign">0</property>
                          </object>
                          <packing>
                            <property name="left-attach">1</property>
                            <property name="top-attach">6</property>
                          </packing>
                        </child>
                        <child>
                          <object class="GtkLabel">
                            <property name="visible">True</property>
                            <property name="can-focus">False</property>
                            <property name="label" translatable="yes">mouse</property>
                            <property name="xalign">0</property>
                          </object>
                          <packing>
                            <property name="left-attach">0</property>
                            <property name="top-attach">7</property>
                          </packing>
                        </child>
                        <child>
                          <object class="GtkLabel">
                            <property name="visible">True</property>
                            <property name="can-focus">False</property>
                            <property name="label" translatable="yes">wheel</property>
                            <property name="xalign">0</property>
                          </object>
                          <packing>
                            <property name="left-attach">0</property>
                            <property name="top-attach">8</property>
                          </packing>
                        </child>
                        <child>
                          <object class="GtkLabel">
                            <property name="visible">True</property>
                            <property name="can-focus">False</property>
                            <property name="label" translatable="yes">takes direction (up, left, ...) and speed as parameters</property>
                            <property name="xalign">0</property>
                          </object>
                          <packing>
                            <property name="left-attach">1</property>
                            <property name="top-attach">7</property>
                          </packing>
                        </child>
                        <child>
                          <object class="GtkLabel">
                            <property name="visible">True</property>
                            <property name="can-focus">False</property>
                            <property name="label" translatable="yes">same as mouse</property>
                            <property name="xalign">0</property>
                          </object>
                          <packing>
                            <property name="left-attach">1</property>
                            <property name="top-attach">8</property>
                          </packing>
                        </child>
                      </object>
                      <packing>
                        <property name="expand">False</property>
                        <property name="fill">False</property>
                        <property name="position">3</property>
                      </packing>
                    </child>
                    <child>
                      <object class="GtkLabel" id="secondary_error_label8">
                        <property name="visible">True</property>
                        <property name="can-focus">False</property>
                        <property name="halign">center</property>
                        <property name="margin-left">6</property>
                        <property name="margin-right">6</property>
                        <property name="margin-start">6</property>
                        <property name="margin-end">6</property>
                        <property name="ypad">6</property>
                        <property name="label" translatable="yes">Examples</property>
                        <property name="use-markup">True</property>
                        <property name="wrap">True</property>
                        <property name="xalign">0</property>
                        <property name="yalign">0.5</property>
                      </object>
                      <packing>
                        <property name="expand">False</property>
                        <property name="fill">True</property>
                        <property name="position">4</property>
                      </packing>
                    </child>
                    <child>
                      <!-- n-columns=2 n-rows=7 -->
                      <object class="GtkGrid">
                        <property name="visible">True</property>
                        <property name="can-focus">False</property>
                        <property name="column-spacing">18</property>
                        <child>
                          <object class="GtkLabel">
                            <property name="visible">True</property>
                            <property name="can-focus">False</property>
                            <property name="label" translatable="yes">k(1).k(2)</property>
                            <property name="selectable">True</property>
                            <property name="xalign">0</property>
                          </object>
                          <packing>
                            <property name="left-attach">0</property>
                            <property name="top-attach">0</property>
                          </packing>
                        </child>
                        <child>
                          <object class="GtkLabel">
                            <property name="visible">True</property>
                            <property name="can-focus">False</property>
                            <property name="label" translatable="yes">a, a, a with 500ms pause</property>
                            <property name="xalign">0</property>
                          </object>
                          <packing>
                            <property name="left-attach">1</property>
                            <property name="top-attach">1</property>
                          </packing>
                        </child>
                        <child>
                          <object class="GtkLabel">
                            <property name="visible">True</property>
                            <property name="can-focus">False</property>
                            <property name="label" translatable="yes">r(3, k(a).w(500))</property>
                            <property name="selectable">True</property>
                            <property name="xalign">0</property>
                          </object>
                          <packing>
                            <property name="left-attach">0</property>
                            <property name="top-attach">1</property>
                          </packing>
                        </child>
                        <child>
                          <object class="GtkLabel">
                            <property name="visible">True</property>
                            <property name="can-focus">False</property>
                            <property name="label" translatable="yes">m(Control_L, k(a).k(x))</property>
                            <property name="selectable">True</property>
                            <property name="xalign">0</property>
                          </object>
                          <packing>
                            <property name="left-attach">0</property>
                            <property name="top-attach">2</property>
                          </packing>
                        </child>
                        <child>
                          <object class="GtkLabel">
                            <property name="visible">True</property>
                            <property name="can-focus">False</property>
                            <property name="label" translatable="yes">CTRL + a, CTRL + x</property>
                            <property name="xalign">0</property>
                          </object>
                          <packing>
                            <property name="left-attach">1</property>
                            <property name="top-attach">2</property>
                          </packing>
                        </child>
                        <child>
                          <object class="GtkLabel">
                            <property name="visible">True</property>
                            <property name="can-focus">False</property>
                            <property name="label" translatable="yes">k(1).h(k(2)).k(3)</property>
                            <property name="selectable">True</property>
                            <property name="xalign">0</property>
                          </object>
                          <packing>
                            <property name="left-attach">0</property>
                            <property name="top-attach">3</property>
                          </packing>
                        </child>
                        <child>
                          <object class="GtkLabel">
                            <property name="visible">True</property>
                            <property name="can-focus">False</property>
                            <property name="label" translatable="yes">moves the mouse cursor 10px to the right</property>
                            <property name="xalign">0</property>
                          </object>
                          <packing>
                            <property name="left-attach">1</property>
                            <property name="top-attach">4</property>
                          </packing>
                        </child>
                        <child>
                          <object class="GtkLabel">
                            <property name="visible">True</property>
                            <property name="can-focus">False</property>
                            <property name="label" translatable="yes">writes 1 2 2 ... 2 2 3 while the key is pressed</property>
                            <property name="xalign">0</property>
                          </object>
                          <packing>
                            <property name="left-attach">1</property>
                            <property name="top-attach">3</property>
                          </packing>
                        </child>
                        <child>
                          <object class="GtkLabel">
                            <property name="visible">True</property>
                            <property name="can-focus">False</property>
                            <property name="label" translatable="yes">e(EV_REL, REL_X, 10)</property>
                            <property name="selectable">True</property>
                            <property name="xalign">0</property>
                          </object>
                          <packing>
                            <property name="left-attach">0</property>
                            <property name="top-attach">4</property>
                          </packing>
                        </child>
                        <child>
                          <object class="GtkLabel">
                            <property name="visible">True</property>
                            <property name="can-focus">False</property>
                            <property name="label" translatable="yes">1, 2</property>
                            <property name="xalign">0</property>
                          </object>
                          <packing>
                            <property name="left-attach">1</property>
                            <property name="top-attach">0</property>
                          </packing>
                        </child>
                        <child>
                          <object class="GtkLabel">
                            <property name="visible">True</property>
                            <property name="can-focus">False</property>
                            <property name="label" translatable="yes">which keeps moving the mouse while pressed</property>
                            <property name="xalign">0</property>
                          </object>
                          <packing>
                            <property name="left-attach">1</property>
                            <property name="top-attach">5</property>
                          </packing>
                        </child>
                        <child>
                          <object class="GtkLabel">
                            <property name="visible">True</property>
                            <property name="can-focus">False</property>
                            <property name="label" translatable="yes">mouse(right, 4)</property>
                            <property name="selectable">True</property>
                            <property name="xalign">0</property>
                          </object>
                          <packing>
                            <property name="left-attach">0</property>
                            <property name="top-attach">5</property>
                          </packing>
                        </child>
                        <child>
                          <object class="GtkLabel">
                            <property name="visible">True</property>
                            <property name="can-focus">False</property>
                            <property name="label" translatable="yes">wheel(down, 1)</property>
                            <property name="selectable">True</property>
                            <property name="xalign">0</property>
                          </object>
                          <packing>
                            <property name="left-attach">0</property>
                            <property name="top-attach">6</property>
                          </packing>
                        </child>
                        <child>
                          <object class="GtkLabel">
                            <property name="visible">True</property>
                            <property name="can-focus">False</property>
                            <property name="label" translatable="yes">keeps scrolling down while held</property>
                            <property name="xalign">0</property>
                          </object>
                          <packing>
                            <property name="left-attach">1</property>
                            <property name="top-attach">6</property>
                          </packing>
                        </child>
                      </object>
                      <packing>
                        <property name="expand">False</property>
                        <property name="fill">False</property>
                        <property name="position">5</property>
                      </packing>
                    </child>
                    <child>
                      <object class="GtkLabel" id="secondary_error_label9">
                        <property name="visible">True</property>
                        <property name="can-focus">False</property>
                        <property name="margin-right">6</property>
                        <property name="margin-end">6</property>
                        <property name="ypad">6</property>
                        <property name="label" translatable="yes">Between calls to k, key down and key up events, macros will sleep for 10ms by default, which can be configured in ~/.config/key-mapper/config</property>
                        <property name="use-markup">True</property>
                        <property name="wrap">True</property>
                        <property name="xalign">0</property>
                        <property name="yalign">0.5</property>
                      </object>
                      <packing>
                        <property name="expand">False</property>
                        <property name="fill">True</property>
                        <property name="position">6</property>
                      </packing>
                    </child>
                  </object>
                </child>
              </object>
            </child>
          </object>
          <packing>
            <property name="name">Usage</property>
            <property name="title" translatable="yes">Usage</property>
            <property name="position">1</property>
          </packing>
        </child>
      </object>
    </child>
    <child type="titlebar">
      <object class="GtkHeaderBar">
        <property name="visible">True</property>
        <property name="can-focus">False</property>
        <property name="show-close-button">True</property>
        <child type="title">
          <object class="GtkStackSwitcher">
            <property name="visible">True</property>
            <property name="can-focus">False</property>
            <property name="stack">stack1</property>
          </object>
        </child>
        <child>
          <placeholder/>
        </child>
      </object>
    </child>
  </object>
  <object class="GtkDialog" id="confirm-delete">
    <property name="can-focus">False</property>
    <property name="border-width">4</property>
    <property name="title" translatable="yes">Key Mapper</property>
    <property name="modal">True</property>
    <property name="icon">key-mapper.svg</property>
    <property name="type-hint">dialog</property>
    <property name="urgency-hint">True</property>
    <property name="transient-for">window</property>
    <property name="attached-to">window</property>
    <child internal-child="vbox">
      <object class="GtkBox">
        <property name="visible">True</property>
        <property name="can-focus">False</property>
        <property name="orientation">vertical</property>
        <child internal-child="action_area">
          <object class="GtkButtonBox">
            <property name="visible">True</property>
            <property name="can-focus">False</property>
            <property name="halign">end</property>
            <property name="margin-top">6</property>
            <property name="layout-style">end</property>
            <child>
              <object class="GtkButton" id="go_ahead1">
                <property name="label" translatable="yes">Go Back</property>
                <property name="visible">True</property>
                <property name="can-focus">True</property>
                <property name="receives-default">True</property>
              </object>
              <packing>
                <property name="expand">True</property>
                <property name="fill">True</property>
                <property name="position">0</property>
              </packing>
            </child>
            <child>
              <object class="GtkButton" id="go_back1">
                <property name="label">Delete</property>
                <property name="use-action-appearance">False</property>
                <property name="visible">True</property>
                <property name="can-focus">True</property>
                <property name="can-default">True</property>
                <property name="receives-default">False</property>
                <property name="image">gtk-delete-icon1</property>
              </object>
              <packing>
                <property name="expand">False</property>
                <property name="fill">False</property>
                <property name="position">1</property>
              </packing>
            </child>
          </object>
          <packing>
            <property name="expand">False</property>
            <property name="fill">True</property>
            <property name="pack-type">end</property>
            <property name="position">0</property>
          </packing>
        </child>
        <child>
          <object class="GtkBox">
            <property name="visible">True</property>
            <property name="can-focus">False</property>
            <child>
              <object class="GtkImage" id="error-image2">
                <property name="visible">True</property>
                <property name="can-focus">False</property>
                <property name="margin-right">6</property>
                <property name="margin-end">6</property>
                <property name="yalign">0</property>
                <property name="icon-name">dialog-warning</property>
                <property name="icon_size">6</property>
              </object>
              <packing>
                <property name="expand">False</property>
                <property name="fill">False</property>
                <property name="position">0</property>
              </packing>
            </child>
            <child>
              <object class="GtkLabel" id="confirm-delete-label">
                <property name="visible">True</property>
                <property name="can-focus">False</property>
                <property name="margin-left">6</property>
                <property name="margin-right">6</property>
                <property name="margin-start">6</property>
                <property name="margin-end">6</property>
                <property name="ypad">6</property>
                <property name="use-markup">True</property>
                <property name="xalign">0</property>
                <property name="yalign">0.5</property>
              </object>
              <packing>
                <property name="expand">True</property>
                <property name="fill">True</property>
                <property name="position">1</property>
              </packing>
            </child>
          </object>
          <packing>
            <property name="expand">True</property>
            <property name="fill">True</property>
            <property name="position">2</property>
          </packing>
        </child>
      </object>
    </child>
    <action-widgets>
      <action-widget response="-6">go_ahead1</action-widget>
      <action-widget response="-3">go_back1</action-widget>
    </action-widgets>
  </object>
  <object class="GtkDialog" id="error_dialog">
    <property name="can-focus">False</property>
    <property name="border-width">4</property>
    <property name="title" translatable="yes">Key Mapper</property>
    <property name="modal">True</property>
    <property name="icon">key-mapper.svg</property>
    <property name="type-hint">dialog</property>
    <property name="urgency-hint">True</property>
    <property name="transient-for">window</property>
    <property name="attached-to">window</property>
    <child internal-child="vbox">
      <object class="GtkBox">
        <property name="visible">True</property>
        <property name="can-focus">False</property>
        <property name="orientation">vertical</property>
        <child internal-child="action_area">
          <object class="GtkButtonBox">
            <property name="visible">True</property>
            <property name="can-focus">False</property>
            <property name="halign">center</property>
            <property name="margin-top">6</property>
            <property name="layout-style">end</property>
            <child>
              <object class="GtkButton" id="close_error_dialog">
                <property name="label">gtk-close</property>
                <property name="use-action-appearance">False</property>
                <property name="visible">True</property>
                <property name="can-focus">True</property>
                <property name="can-default">True</property>
                <property name="receives-default">False</property>
                <property name="use-stock">True</property>
              </object>
              <packing>
                <property name="expand">False</property>
                <property name="fill">False</property>
                <property name="position">0</property>
              </packing>
            </child>
          </object>
          <packing>
            <property name="expand">False</property>
            <property name="fill">True</property>
            <property name="pack-type">end</property>
            <property name="position">0</property>
          </packing>
        </child>
        <child>
          <object class="GtkBox">
            <property name="visible">True</property>
            <property name="can-focus">False</property>
            <child>
              <object class="GtkImage" id="error-image">
                <property name="visible">True</property>
                <property name="can-focus">False</property>
                <property name="margin-end">6</property>
                <property name="yalign">0</property>
                <property name="icon-name">dialog-error</property>
                <property name="icon_size">6</property>
              </object>
              <packing>
                <property name="expand">False</property>
                <property name="fill">False</property>
                <property name="position">0</property>
              </packing>
            </child>
            <child>
              <object class="GtkBox">
                <property name="visible">True</property>
                <property name="can-focus">False</property>
                <property name="margin-end">6</property>
                <property name="orientation">vertical</property>
                <child>
                  <object class="GtkLabel" id="primary_error_label">
                    <property name="visible">True</property>
                    <property name="can-focus">False</property>
                    <property name="ypad">6</property>
                    <property name="use-markup">True</property>
                    <property name="xalign">0</property>
                  </object>
                  <packing>
                    <property name="expand">False</property>
                    <property name="fill">False</property>
                    <property name="position">0</property>
                  </packing>
                </child>
                <child>
                  <object class="GtkLabel" id="secondary_error_label">
                    <property name="visible">True</property>
                    <property name="can-focus">False</property>
                    <property name="ypad">6</property>
                    <property name="use-markup">True</property>
                    <property name="xalign">0</property>
                    <property name="yalign">0</property>
                  </object>
                  <packing>
                    <property name="expand">True</property>
                    <property name="fill">True</property>
                    <property name="position">1</property>
                  </packing>
                </child>
              </object>
              <packing>
                <property name="expand">True</property>
                <property name="fill">True</property>
                <property name="position">1</property>
              </packing>
            </child>
          </object>
          <packing>
            <property name="expand">True</property>
            <property name="fill">True</property>
            <property name="position">2</property>
          </packing>
        </child>
      </object>
    </child>
    <action-widgets>
      <action-widget response="-7">close_error_dialog</action-widget>
    </action-widgets>
  </object>
</interface><|MERGE_RESOLUTION|>--- conflicted
+++ resolved
@@ -720,32 +720,6 @@
                       <object class="GtkLabel">
                         <property name="visible">True</property>
                         <property name="can-focus">False</property>
-<<<<<<< HEAD
-                        <property name="tooltip-text" translatable="yes">"disable" disables the key outside of combinations.
-Useful for turning a key into a modifier without any side effects.
-
-You can combine buttons by joining them with " + ":
-- control_l + a
-- alt_l + shift_l + i
-
-Macro examples:
-- k(a)
-- r(3, k(a).w(500))
-- h(k(a)).k(b)
-- m(Control_L, k(a).k(x))
-
-Macro help:
-- r: repeats the execution of the second parameter
-- w: waits in milliseconds
-- k: writes a single keystroke
-- m: holds a modifier while executing the second parameter
-- h: executes the parameter as long as the key is pressed down
-
-Between calls to k, key down and key up events, macros
-will sleep for 10ms by default. This can be configured in
-~/.config/key-mapper/config</property>
-=======
->>>>>>> cd828c45
                         <property name="margin-top">5</property>
                         <property name="margin-bottom">5</property>
                         <property name="label" translatable="yes">Mapping</property>
